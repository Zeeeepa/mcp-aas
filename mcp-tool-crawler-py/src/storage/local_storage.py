"""
Local file storage service for MCP tools and sources.
"""

import json
import os
import yaml
<<<<<<< HEAD
=======
import shutil
import time
import fcntl
>>>>>>> 83359380
from pathlib import Path
from typing import List, Dict, Any, Optional, Union

from ..models import MCPTool, Source, SourceType
from ..utils.logging import get_logger
<<<<<<< HEAD
=======
from ..utils.config import get_config
>>>>>>> 83359380
from ..utils.helpers import is_github_repo, extract_domain

logger = get_logger(__name__)
config = get_config()


class LocalStorage:
    """
    Local file storage service for MCP tools.
    Provides functionality similar to S3Storage but using the local filesystem.
    """
    
    def __init__(self, file_path: Optional[str] = None, source_list_path: Optional[str] = None):
        """
        Initialize the local storage service.
        
        Args:
            file_path: Path to the file to store tools in. If None, uses the default path.
            source_list_path: Path to the file to store sources in. If None, uses the default path.
        """
        if file_path:
            self.file_path = Path(file_path)
        else:
            self.file_path = Path(__file__).parents[3] / 'data' / 'tools.json'
        
        if source_list_path:
            self.source_list_path = Path(source_list_path)
        else:
            self.source_list_path = Path(__file__).parents[3] / 'data' / 'sources.yaml'
        
        # Ensure data directory exists
        self.file_path.parent.mkdir(parents=True, exist_ok=True)
        
        # Directory for versioned backups
        self.backup_dir = self.file_path.parent / 'backups' / 'tools'
        self.backup_dir.mkdir(parents=True, exist_ok=True)
    
    async def save_tools(self, tools: List[MCPTool]) -> bool:
        """
        Save tools to a local file with file locking for concurrent access.
        Also creates a versioned backup.
        
        Args:
            tools: List of tools to save.
            
        Returns:
            True if successful, False otherwise.
        """
        try:
            # Convert tools to JSON
            tools_json = [tool.dict() for tool in tools]
            
            # Create a temporary file
            temp_file = self.file_path.with_suffix('.tmp')
            
            # Write to temporary file
            with open(temp_file, 'w', encoding='utf-8') as f:
                # Acquire an exclusive lock
                fcntl.flock(f, fcntl.LOCK_EX)
                try:
                    json.dump(tools_json, f, indent=2)
                    f.flush()
                    os.fsync(f.fileno())  # Ensure data is written to disk
                finally:
                    # Release the lock
                    fcntl.flock(f, fcntl.LOCK_UN)
            
            # Create a backup before replacing the file
            if self.file_path.exists():
                timestamp = int(time.time())
                backup_path = self.backup_dir / f"tools_{timestamp}.json"
                shutil.copy2(self.file_path, backup_path)
                logger.debug(f"Created backup at {backup_path}")
            
            # Atomically replace the original file
            os.replace(temp_file, self.file_path)
            
            logger.info(f"Saved {len(tools)} tools to {self.file_path}")
            return True
        except Exception as e:
            logger.error(f"Error saving tools to local file: {str(e)}")
            # Clean up temporary file if it exists
            if 'temp_file' in locals() and temp_file.exists():
                temp_file.unlink()
            return False
    
    async def load_tools(self) -> List[MCPTool]:
        """
        Load tools from a local file with file locking for concurrent access.
        
        Returns:
            List of tools loaded from the file.
        """
        try:
            # Check if file exists
            if not self.file_path.exists():
                logger.warning(f"No tool catalog found at {self.file_path}")
                return []
            
            # Read file with shared lock
            with open(self.file_path, 'r', encoding='utf-8') as f:
                # Acquire a shared lock
                fcntl.flock(f, fcntl.LOCK_SH)
                try:
                    data = json.load(f)
                finally:
                    # Release the lock
                    fcntl.flock(f, fcntl.LOCK_UN)
            
            # Convert to MCPTool objects
            tools = [MCPTool(**item) for item in data]
            
            logger.info(f"Loaded {len(tools)} tools from {self.file_path}")
            return tools
        except json.JSONDecodeError as e:
            logger.error(f"JSON decode error loading tools from {self.file_path}: {str(e)}")
            # Try to recover from backup
            return await self._recover_from_backup()
        except Exception as e:
            logger.error(f"Error loading tools from local file: {str(e)}")
            return []
    
<<<<<<< HEAD
    async def load_sources(self) -> List[Source]:
        """
        Load sources from a local YAML file.
=======
    async def _recover_from_backup(self) -> List[MCPTool]:
        """
        Attempt to recover tools from the most recent backup.
        
        Returns:
            List of tools loaded from the backup, or empty list if recovery failed.
        """
        try:
            # Find the most recent backup
            backup_files = list(self.backup_dir.glob("tools_*.json"))
            if not backup_files:
                logger.warning("No backup files found for recovery")
                return []
            
            # Sort by modification time (most recent first)
            backup_files.sort(key=lambda x: x.stat().st_mtime, reverse=True)
            latest_backup = backup_files[0]
            
            logger.info(f"Attempting recovery from backup: {latest_backup}")
            
            # Read the backup file
            with open(latest_backup, 'r', encoding='utf-8') as f:
                data = json.load(f)
            
            # Convert to MCPTool objects
            tools = [MCPTool(**item) for item in data]
            
            # Restore the backup to the main file
            shutil.copy2(latest_backup, self.file_path)
            
            logger.info(f"Successfully recovered {len(tools)} tools from backup")
            return tools
        except Exception as e:
            logger.error(f"Error recovering from backup: {str(e)}")
            return []


class LocalSourceStorage:
    """
    Local storage service for source lists.
    Provides functionality similar to S3SourceStorage but using the local filesystem.
    """
    
    def __init__(self, file_path: Optional[str] = None):
        """
        Initialize the local source storage service.
        
        Args:
            file_path: Path to the file to store sources in. If None, uses the default path.
        """
        if file_path:
            self.file_path = Path(file_path)
        else:
            sources_key = config['aws']['s3']['source_list_key']
            self.file_path = Path(__file__).parents[3] / 'data' / sources_key
        
        # Ensure data directory exists
        self.file_path.parent.mkdir(parents=True, exist_ok=True)
        
        # Directory for versioned backups
        self.backup_dir = self.file_path.parent / 'backups' / 'sources'
        self.backup_dir.mkdir(parents=True, exist_ok=True)
    
    async def load_sources(self) -> List[Source]:
        """
        Load sources from local YAML file.
>>>>>>> 83359380
        
        Returns:
            List of Source objects loaded from the file.
        """
        try:
            # Check if file exists
<<<<<<< HEAD
            if not self.source_list_path.exists():
                logger.warning(f"No source list found at {self.source_list_path}")
                return []
            
            # Read file
            with open(self.source_list_path, 'r', encoding='utf-8') as f:
                data = yaml.safe_load(f)
            
=======
            if not self.file_path.exists():
                logger.warning(f"No source list found at {self.file_path}")
                return []
            
            # Read file with shared lock
            with open(self.file_path, 'r', encoding='utf-8') as f:
                # Acquire a shared lock
                fcntl.flock(f, fcntl.LOCK_SH)
                try:
                    content = f.read()
                finally:
                    # Release the lock
                    fcntl.flock(f, fcntl.LOCK_UN)
            
            # Parse YAML
            data = yaml.safe_load(content)
>>>>>>> 83359380
            sources_data = data.get('sources', [])
            
            sources = []
            for item in sources_data:
                url = item.get('url', '').strip()
                if not url:
                    continue
                
                name = item.get('name', '').strip()
                source_type_str = item.get('type', '').strip().lower()
                
                # Determine source type
                if source_type_str:
                    try:
                        source_type = SourceType(source_type_str)
                    except ValueError:
                        # Default to GITHUB_AWESOME_LIST if we can't parse the type
                        source_type = SourceType.GITHUB_AWESOME_LIST if is_github_repo(url) else SourceType.WEBSITE
                else:
                    # Auto-detect source type
                    if is_github_repo(url):
                        # Check if it looks like an awesome list (has "awesome" in the URL)
                        if 'awesome' in url.lower():
                            source_type = SourceType.GITHUB_AWESOME_LIST
                        else:
                            source_type = SourceType.GITHUB_REPOSITORY
                    else:
                        source_type = SourceType.WEBSITE
                
                # Generate name if not provided
                if not name:
                    domain = extract_domain(url)
                    name = f"MCP Tools ({domain})"
                
                # Create source
                source = Source(
                    url=url,
                    name=name,
                    type=source_type,
                    has_known_crawler=source_type in [SourceType.GITHUB_AWESOME_LIST, SourceType.GITHUB_REPOSITORY],
                )
                
                sources.append(source)
            
<<<<<<< HEAD
            logger.info(f"Loaded {len(sources)} sources from {self.source_list_path}")
            return sources
        except Exception as e:
            logger.error(f"Error loading sources from local file: {str(e)}")
=======
            logger.info(f"Loaded {len(sources)} sources from {self.file_path}")
            return sources
        except yaml.YAMLError as e:
            logger.error(f"YAML parse error loading sources from {self.file_path}: {str(e)}")
            # Try to recover from backup
            return await self._recover_from_backup()
        except Exception as e:
            logger.error(f"Error loading sources from local file: {str(e)}")
            return []
    
    async def save_sources(self, sources: List[Source]) -> bool:
        """
        Save sources to a local YAML file with file locking for concurrent access.
        Also creates a versioned backup.
        
        Args:
            sources: List of sources to save.
            
        Returns:
            True if successful, False otherwise.
        """
        try:
            # Convert sources to dict for YAML
            sources_data = [source.dict() for source in sources]
            yaml_data = {'sources': sources_data}
            
            # Create a temporary file
            temp_file = self.file_path.with_suffix('.tmp')
            
            # Write to temporary file
            with open(temp_file, 'w', encoding='utf-8') as f:
                # Acquire an exclusive lock
                fcntl.flock(f, fcntl.LOCK_EX)
                try:
                    yaml.dump(yaml_data, f, default_flow_style=False)
                    f.flush()
                    os.fsync(f.fileno())  # Ensure data is written to disk
                finally:
                    # Release the lock
                    fcntl.flock(f, fcntl.LOCK_UN)
            
            # Create a backup before replacing the file
            if self.file_path.exists():
                timestamp = int(time.time())
                backup_path = self.backup_dir / f"sources_{timestamp}.yaml"
                shutil.copy2(self.file_path, backup_path)
                logger.debug(f"Created backup at {backup_path}")
            
            # Atomically replace the original file
            os.replace(temp_file, self.file_path)
            
            logger.info(f"Saved {len(sources)} sources to {self.file_path}")
            return True
        except Exception as e:
            logger.error(f"Error saving sources to local file: {str(e)}")
            # Clean up temporary file if it exists
            if 'temp_file' in locals() and temp_file.exists():
                temp_file.unlink()
            return False
    
    async def _recover_from_backup(self) -> List[Source]:
        """
        Attempt to recover sources from the most recent backup.
        
        Returns:
            List of sources loaded from the backup, or empty list if recovery failed.
        """
        try:
            # Find the most recent backup
            backup_files = list(self.backup_dir.glob("sources_*.yaml"))
            if not backup_files:
                logger.warning("No backup files found for recovery")
                return []
            
            # Sort by modification time (most recent first)
            backup_files.sort(key=lambda x: x.stat().st_mtime, reverse=True)
            latest_backup = backup_files[0]
            
            logger.info(f"Attempting recovery from backup: {latest_backup}")
            
            # Read the backup file
            with open(latest_backup, 'r', encoding='utf-8') as f:
                data = yaml.safe_load(f)
            
            sources_data = data.get('sources', [])
            sources = [Source(**item) for item in sources_data]
            
            # Restore the backup to the main file
            shutil.copy2(latest_backup, self.file_path)
            
            logger.info(f"Successfully recovered {len(sources)} sources from backup")
            return sources
        except Exception as e:
            logger.error(f"Error recovering from backup: {str(e)}")
>>>>>>> 83359380
            return []<|MERGE_RESOLUTION|>--- conflicted
+++ resolved
@@ -5,21 +5,17 @@
 import json
 import os
 import yaml
-<<<<<<< HEAD
-=======
+
 import shutil
 import time
 import fcntl
->>>>>>> 83359380
 from pathlib import Path
 from typing import List, Dict, Any, Optional, Union
 
 from ..models import MCPTool, Source, SourceType
 from ..utils.logging import get_logger
-<<<<<<< HEAD
-=======
+
 from ..utils.config import get_config
->>>>>>> 83359380
 from ..utils.helpers import is_github_repo, extract_domain
 
 logger = get_logger(__name__)
@@ -142,11 +138,9 @@
             logger.error(f"Error loading tools from local file: {str(e)}")
             return []
     
-<<<<<<< HEAD
     async def load_sources(self) -> List[Source]:
         """
         Load sources from a local YAML file.
-=======
     async def _recover_from_backup(self) -> List[MCPTool]:
         """
         Attempt to recover tools from the most recent backup.
@@ -213,14 +207,12 @@
     async def load_sources(self) -> List[Source]:
         """
         Load sources from local YAML file.
->>>>>>> 83359380
         
         Returns:
             List of Source objects loaded from the file.
         """
         try:
             # Check if file exists
-<<<<<<< HEAD
             if not self.source_list_path.exists():
                 logger.warning(f"No source list found at {self.source_list_path}")
                 return []
@@ -229,7 +221,6 @@
             with open(self.source_list_path, 'r', encoding='utf-8') as f:
                 data = yaml.safe_load(f)
             
-=======
             if not self.file_path.exists():
                 logger.warning(f"No source list found at {self.file_path}")
                 return []
@@ -246,7 +237,6 @@
             
             # Parse YAML
             data = yaml.safe_load(content)
->>>>>>> 83359380
             sources_data = data.get('sources', [])
             
             sources = []
@@ -291,12 +281,11 @@
                 
                 sources.append(source)
             
-<<<<<<< HEAD
             logger.info(f"Loaded {len(sources)} sources from {self.source_list_path}")
             return sources
         except Exception as e:
             logger.error(f"Error loading sources from local file: {str(e)}")
-=======
+            return []
             logger.info(f"Loaded {len(sources)} sources from {self.file_path}")
             return sources
         except yaml.YAMLError as e:
@@ -391,5 +380,4 @@
             return sources
         except Exception as e:
             logger.error(f"Error recovering from backup: {str(e)}")
->>>>>>> 83359380
             return []