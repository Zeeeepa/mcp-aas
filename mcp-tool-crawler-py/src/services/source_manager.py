"""
Source management service for MCP tool crawler.
"""

import time
from datetime import datetime, timezone, timedelta
from typing import List, Dict, Optional

from ..models import Source, SourceType
from ..utils.logging import get_logger
from ..utils.config import get_config
from ..utils.helpers import is_github_repo, extract_domain
from ..storage import get_source_storage

logger = get_logger(__name__)
config = get_config()


class SourceManager:
    """
    Service for managing sources in the crawler.
    """
    
    def __init__(self):
        """
        Initialize the source manager.
        """
        # Initialize storage
        from ..storage.sqlite_storage import SQLiteSourceStorage
        self.storage = SQLiteSourceStorage()
    
    async def initialize_sources(self) -> List[Source]:
        """
        Initialize sources from the configuration and local source list.
        
        This loads sources from:
        1. The local source list file if available
        2. Predefined sources from configuration (as fallback)
        
        Sources are added to SQLite storage for tracking.
        
        Returns:
            List of all sources (existing + newly added).
        """
        logger.info("Initializing sources")
        
        # Get existing sources
        existing_sources = await self.get_all_sources()
        existing_urls = {source.url for source in existing_sources}
        
<<<<<<< HEAD
        # Try to load sources from local file first
        try:
            sources = await self.storage.load_sources()
            
            if sources:
                logger.info(f"Loaded {len(sources)} sources from local storage")
                
                # Add sources that don't already exist
                for source in sources:
=======
        # Try to load sources from local storage first
        try:
            source_storage = get_source_storage()
            local_sources = await source_storage.load_sources()
            
            if local_sources:
                logger.info(f"Loaded {len(local_sources)} sources from local storage")
                
                # Add sources from local storage that don't already exist
                for source in local_sources:
>>>>>>> 2d120070
                    if source.url not in existing_urls:
                        await self.add_source(source)
                        existing_sources.append(source)
                        existing_urls.add(source.url)
                        
                        logger.info(f"Added new source from local storage: {source.name} ({source.url})")
                
                return existing_sources
        except Exception as e:
            logger.warning(f"Error loading sources from local storage, falling back to config: {str(e)}")
        
        # If no sources from local storage or error occurred, fall back to config
        logger.info("Using predefined sources from configuration")
        
        # Add awesome lists from config
        for url in config['sources']['awesome_lists']:
            if url not in existing_urls:
                domain = extract_domain(url)
                name = f"Awesome MCP Tools ({domain})"
                
                source = Source(
                    url=url,
                    name=name,
                    type=SourceType.GITHUB_AWESOME_LIST,
                    has_known_crawler=True,
                )
                
                await self.add_source(source)
                existing_sources.append(source)
                existing_urls.add(url)
                
                logger.info(f"Added new source from config: {name} ({url})")
        
        # Add websites from config
        for website in config['sources']['websites']:
            if website['url'] not in existing_urls:
                source = Source(
                    url=website['url'],
                    name=website['name'],
                    type=SourceType.WEBSITE,
                    has_known_crawler=False,
                )
                
                await self.add_source(source)
                existing_sources.append(source)
                existing_urls.add(website['url'])
                
                logger.info(f"Added new source from config: {website['name']} ({website['url']})") 
        
        return existing_sources
    
    async def add_source(self, source: Source) -> Source:
        """
        Add a new source to the crawler.
        
        Args:
            source: Source to add.
            
        Returns:
            The added source.
        """
        try:
            # Save to storage
            await self.storage.save_sources([source])
            logger.info(f"Added source: {source.name} ({source.url})")
            return source
        except Exception as e:
            logger.error(f"Error adding source: {str(e)}")
            raise
    
    async def add_source_by_url(self, url: str, name: Optional[str] = None, 
                               source_type: Optional[SourceType] = None) -> Source:
        """
        Add a new source to the crawler by URL.
        
        Args:
            url: URL of the source.
            name: Optional name for the source. If not provided, will be generated.
            source_type: Optional source type. If not provided, will be detected.
            
        Returns:
            The added source.
        """
        # Detect source type if not provided
        if not source_type:
            if is_github_repo(url):
                # Check if it looks like an awesome list (has "awesome" in the URL)
                if 'awesome' in url.lower():
                    source_type = SourceType.GITHUB_AWESOME_LIST
                else:
                    source_type = SourceType.GITHUB_REPOSITORY
            else:
                source_type = SourceType.WEBSITE
        
        # Generate name if not provided
        if not name:
            domain = extract_domain(url)
            name = f"MCP Tools ({domain})"
        
        # Create source
        source = Source(
            url=url,
            name=name,
            type=source_type,
            has_known_crawler=source_type in [SourceType.GITHUB_AWESOME_LIST, SourceType.GITHUB_REPOSITORY],
        )
        
        # Add to storage
        return await self.add_source(source)
    
    async def get_all_sources(self) -> List[Source]:
        """
        Get all sources from storage.
        
        Returns:
            List of all sources.
        """
        try:
            sources = await self.storage.load_sources()
            logger.info(f"Retrieved {len(sources)} sources from storage")
            return sources
        except Exception as e:
            logger.error(f"Error retrieving sources: {str(e)}")
            return []
    
    async def get_sources_to_crawl(self, time_threshold_hours: int = 24) -> List[Source]:
        """
        Get sources that need to be crawled.
        
        Args:
            time_threshold_hours: Time threshold in hours. Sources that haven't been
                                  crawled in this period will be returned.
            
        Returns:
            List of sources to crawl.
        """
        try:
            # Get all sources
            all_sources = await self.get_all_sources()
            
            # Calculate threshold timestamp
            threshold_time = (datetime.now(timezone.utc) - 
                             timedelta(hours=time_threshold_hours)).isoformat()
            
            # Filter sources
            sources_to_crawl = []
            
            for source in all_sources:
                # If the source has never been crawled, or was crawled before the threshold
                if not source.last_crawled or source.last_crawled < threshold_time:
                    sources_to_crawl.append(source)
            
            logger.info(f"Found {len(sources_to_crawl)} sources to crawl")
            return sources_to_crawl
        except Exception as e:
            logger.error(f"Error getting sources to crawl: {str(e)}")
            return []
    
    async def update_source_last_crawl(self, source_id: str, success: bool) -> bool:
        """
        Update a source's last crawl information.
        
        Args:
            source_id: ID of the source to update.
            success: Whether the crawl was successful.
            
        Returns:
            True if successful, False otherwise.
        """
        try:
            # Get all sources
            sources = await self.get_all_sources()
            
            # Find the source to update
            for source in sources:
                if source.id == source_id:
                    # Update source
                    source.last_crawled = datetime.now(timezone.utc).isoformat()
                    source.last_crawl_status = 'success' if success else 'failed'
                    
                    # Save updated sources
                    await self.storage.save_sources(sources)
                    
                    logger.info(f"Updated last crawl for source {source_id}")
                    return True
            
            logger.warning(f"Source {source_id} not found for update")
            return False
        except Exception as e:
            logger.error(f"Error updating source last crawl: {str(e)}")
            return False
"""
<|MERGE_RESOLUTION|>--- conflicted
+++ resolved
@@ -26,8 +26,7 @@
         Initialize the source manager.
         """
         # Initialize storage
-        from ..storage.sqlite_storage import SQLiteSourceStorage
-        self.storage = SQLiteSourceStorage()
+        self.storage = get_source_storage()
     
     async def initialize_sources(self) -> List[Source]:
         """
@@ -37,7 +36,7 @@
         1. The local source list file if available
         2. Predefined sources from configuration (as fallback)
         
-        Sources are added to SQLite storage for tracking.
+        Sources are added to storage for tracking.
         
         Returns:
             List of all sources (existing + newly added).
@@ -48,28 +47,15 @@
         existing_sources = await self.get_all_sources()
         existing_urls = {source.url for source in existing_sources}
         
-<<<<<<< HEAD
-        # Try to load sources from local file first
-        try:
-            sources = await self.storage.load_sources()
-            
-            if sources:
-                logger.info(f"Loaded {len(sources)} sources from local storage")
-                
-                # Add sources that don't already exist
-                for source in sources:
-=======
         # Try to load sources from local storage first
         try:
-            source_storage = get_source_storage()
-            local_sources = await source_storage.load_sources()
+            local_sources = await self.storage.load_sources()
             
             if local_sources:
                 logger.info(f"Loaded {len(local_sources)} sources from local storage")
                 
                 # Add sources from local storage that don't already exist
                 for source in local_sources:
->>>>>>> 2d120070
                     if source.url not in existing_urls:
                         await self.add_source(source)
                         existing_sources.append(source)
@@ -117,7 +103,7 @@
                 existing_sources.append(source)
                 existing_urls.add(website['url'])
                 
-                logger.info(f"Added new source from config: {website['name']} ({website['url']})") 
+                logger.info(f"Added new source from config: {website['name']} ({website['url']})")
         
         return existing_sources
     
@@ -261,4 +247,3 @@
         except Exception as e:
             logger.error(f"Error updating source last crawl: {str(e)}")
             return False
-"""
