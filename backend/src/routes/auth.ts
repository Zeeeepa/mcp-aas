<<<<<<< HEAD
import { Router } from 'express';
import jwt from 'jsonwebtoken';
=======
import express from 'express';
>>>>>>> f616e692

const router = express.Router();

<<<<<<< HEAD
// Simple in-memory user store for development
const testUser = {
  id: 'test-user-id',
  username: 'test@example.com',
  password: 'test123', // In production, this would be hashed
};

router.post('/login', (req, res) => {
  const { username, password } = req.body;

  // Auto-login for development
  const token = jwt.sign(
    { userId: testUser.id, username: testUser.username },
    'dev-secret-key',
    { expiresIn: '24h' }
  );

  res.json({
    token,
    user: {
      id: testUser.id,
      username: testUser.username,
    },
=======
// Simple local authentication
router.post('/login', (req, res) => {
  // For local development, always succeed
  res.json({
    success: true,
    user: {
      id: 'local-user',
      username: 'test-user'
    }
>>>>>>> f616e692
  });
});

router.post('/logout', (req, res) => {
<<<<<<< HEAD
  // In development, we don't need to do anything
  res.json({ success: true });
=======
  res.json({ success: true });
});

router.get('/user', (req, res) => {
  // Return test user info
  res.json({
    success: true,
    user: {
      id: 'local-user',
      username: 'test-user'
    }
  });
>>>>>>> f616e692
});

export default router;<|MERGE_RESOLUTION|>--- conflicted
+++ resolved
@@ -1,37 +1,8 @@
-<<<<<<< HEAD
-import { Router } from 'express';
-import jwt from 'jsonwebtoken';
-=======
+
 import express from 'express';
->>>>>>> f616e692
 
 const router = express.Router();
 
-<<<<<<< HEAD
-// Simple in-memory user store for development
-const testUser = {
-  id: 'test-user-id',
-  username: 'test@example.com',
-  password: 'test123', // In production, this would be hashed
-};
-
-router.post('/login', (req, res) => {
-  const { username, password } = req.body;
-
-  // Auto-login for development
-  const token = jwt.sign(
-    { userId: testUser.id, username: testUser.username },
-    'dev-secret-key',
-    { expiresIn: '24h' }
-  );
-
-  res.json({
-    token,
-    user: {
-      id: testUser.id,
-      username: testUser.username,
-    },
-=======
 // Simple local authentication
 router.post('/login', (req, res) => {
   // For local development, always succeed
@@ -41,15 +12,11 @@
       id: 'local-user',
       username: 'test-user'
     }
->>>>>>> f616e692
   });
 });
 
 router.post('/logout', (req, res) => {
-<<<<<<< HEAD
-  // In development, we don't need to do anything
-  res.json({ success: true });
-=======
+
   res.json({ success: true });
 });
 
@@ -62,7 +29,6 @@
       username: 'test-user'
     }
   });
->>>>>>> f616e692
 });
 
 export default router;